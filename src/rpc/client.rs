--- conflicted
+++ resolved
@@ -14,14 +14,13 @@
     sync::{Arc, Mutex as ArcMutex},
 };
 use tarpc::{client, context, serde_transport, tokio_serde::formats::Json};
-use tokio::{net::TcpStream, runtime::Runtime, sync::Mutex};
+use tokio::{net::TcpStream, sync::Mutex};
 use tokio_rustls::{rustls::ClientConfig, TlsConnector};
 use tokio_util::codec::{Framed, LengthDelimitedCodec};
 use tracing::info;
 
 #[derive(Debug)]
 pub struct Client {
-    rt: Runtime,
     address: SocketAddr,
     client: Arc<Mutex<Option<BrokerClient>>>,
     cert: Cert,
@@ -40,14 +39,12 @@
         cert: Cert,
         allow_list: Arc<ArcMutex<AllowList>>,
     ) -> Result<Self, BrokerError> {
-        let rt = Runtime::new()?;
         let address = SocketAddr::new(
             config.ip.unwrap_or(IpAddr::V4(Ipv4Addr::LOCALHOST)),
             config.port,
         );
         info!("Client address: {}", address);
         Ok(Self {
-            rt,
             address,
             client: Arc::new(Mutex::new(None)),
             cert,
@@ -130,64 +127,31 @@
         Err(BrokerError::Disconnected)
     }
 
-<<<<<<< HEAD
-    async fn async_send_msg(
+    pub async fn async_send_msg(
         &self,
         from_id: u8,
         from_port: u16,
         dest: Identifier,
         msg: String,
     ) -> Result<bool, BrokerError> {
-=======
-    pub async fn async_send_msg(&self, from: u32, dest: u32, msg: String) -> Result<bool, BrokerError> {
->>>>>>> c0ecbc75
         let client = self.get_or_connect().await?;
         Ok(client
             .send(context::current(), from_id, from_port, dest, msg)
             .await??)
     }
 
-<<<<<<< HEAD
-    async fn async_get_msg(&self, dest: Identifier) -> Result<Option<Message>, BrokerError> {
-=======
-    pub async fn async_get_msg(&self, dest: u32) -> Result<Option<Message>, BrokerError> {
->>>>>>> c0ecbc75
+    pub async fn async_get_msg(&self, dest: Identifier) -> Result<Option<Message>, BrokerError> {
         let client = self.get_or_connect().await?;
         Ok(client.get(context::current(), dest).await??)
     }
 
-<<<<<<< HEAD
-    async fn async_ack(&self, dest: Identifier, uid: u64) -> Result<bool, BrokerError> {
-=======
-    pub async fn async_ack(&self, dest: u32, uid: u64) -> Result<bool, BrokerError> {
->>>>>>> c0ecbc75
+    pub async fn async_ack(&self, dest: Identifier, uid: u64) -> Result<bool, BrokerError> {
         let client = self.get_or_connect().await?;
         Ok(client.ack(context::current(), dest, uid).await??)
     }
 
-    pub fn send_msg(
-        &self,
-        from_id: u8,
-        from_port: u16,
-        dest: Identifier,
-        msg: String,
-    ) -> Result<bool, BrokerError> {
-        self.rt
-            .block_on(self.async_send_msg(from_id, from_port, dest, msg))
-    }
-
-    pub fn get_msg(&self, dest: Identifier) -> Result<Option<Message>, BrokerError> {
-        self.rt.block_on(self.async_get_msg(dest))
-    }
-
-    pub fn ack(&self, dest: Identifier, uid: u64) -> Result<bool, BrokerError> {
-        self.rt.block_on(self.async_ack(dest, uid))
-    }
-
     fn try_clone(&self) -> Result<Self, BrokerError> {
-        let rt = Runtime::new()?;
         Ok(Self {
-            rt,
             address: self.address,
             client: Arc::clone(&self.client),
             cert: self.cert.clone(),
